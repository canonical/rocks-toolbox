--- conflicted
+++ resolved
@@ -22,36 +22,23 @@
 
       - name: Generate files from rockcraft init
         run: |
-<<<<<<< HEAD
-          mkdir -p rocks2/my-rock-name/0.1 && cd $_
-=======
-          mkdir -p my-rock2/0.1 && cd $_
->>>>>>> 8ca36bd4
+          mkdir -p my-rock-name2/0.1 && cd $_
           rockcraft init
           rockcraft init --profile=test
 
       - name: Compare generated and existing files
         run: |
-<<<<<<< HEAD
           # Remove TODOs from rockcraft.yaml template file
-          sed -i '/^\s*# TODO/d' rocks/my-rock-name/0.1/rockcraft.yaml
-          sed -i '0,/^\s*$/ { /^\s*$/d }' rocks/my-rock-name/0.1/rockcraft.yaml
+          sed -i '/^\s*# TODO/d' my-rock-name/0.1/rockcraft.yaml
+          sed -i '0,/^\s*$/ { /^\s*$/d }' my-rock-name/0.1/rockcraft.yaml
 
           # Compare the template with the rockcraft init one
-          diff -q rocks/my-rock-name/0.1/rockcraft.yaml rocks2/my-rock-name/0.1/rockcraft.yaml
+          diff -q my-rock-name/0.1/rockcraft.yaml my-rock-name2/0.1/rockcraft.yaml
 
           # Compare the template with the rockcraft init one
-          diff -q rocks/my-rock-name/0.1/spread.yaml rocks2/my-rock-name/0.1/spread.yaml
-          diff -q rocks/my-rock-name/0.1/spread/.extension rocks2/my-rock-name/0.1/spread/.extension
-          diff -q rocks/my-rock-name/0.1/spread/general/test/task.yaml rocks2/my-rock-name/0.1/spread/general/test/task.yaml
-=======
-          # Remove TODOs from template file
-          sed -i '/^\s*# TODO/d' my-rock/0.1/rockcraft.yaml
-          sed -i '0,/^\s*$/ { /^\s*$/d }' my-rock/0.1/rockcraft.yaml
-
-          # Compare the template with the rockcraft init one
-          diff -q my-rock/0.1/rockcraft.yaml my-rock2/0.1/rockcraft.yaml
->>>>>>> 8ca36bd4
+          diff -q my-rock-name/0.1/spread.yaml my-rock-name2/0.1/spread.yaml
+          diff -q my-rock-name/0.1/spread/.extension my-rock-name2/0.1/spread/.extension
+          diff -q my-rock-name/0.1/spread/general/test/task.yaml my-rock-name2/0.1/spread/general/test/task.yaml
 
 
   build:
@@ -60,13 +47,8 @@
     with:
       rock-repo: canonical/rocks-template
       rock-repo-commit: main
-<<<<<<< HEAD
-      rockfile-directory: rocks/my-rock-name/0.1
+      rockfile-directory: my-rock-name/0.1
       oci-archive-name: my-rock-name_0.1_amd64.rock
-=======
-      rockfile-directory: my-rock/0.1
-      oci-archive-name: my-rock_0.1_amd64.rock
->>>>>>> 8ca36bd4
       arch-map: '{"amd64": ["ubuntu-latest"], "arm64": ["ubuntu-24.04-arm"]}'
     secrets:
       source-github-token: ${{ secrets.ROCKSBOT_REPO_CLONER }}
